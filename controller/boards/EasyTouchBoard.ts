--- conflicted
+++ resolved
@@ -27,7 +27,7 @@
 import { ncp } from "../nixie/Nixie";
 import { BodyTempState, ChlorinatorState, ICircuitGroupState, ICircuitState, LightGroupState, state } from '../State';
 import { BodyCommands, byteValueMap, ChemControllerCommands, ChlorinatorCommands, CircuitCommands, ConfigQueue, ConfigRequest, EquipmentIdRange, FeatureCommands, HeaterCommands, PumpCommands, ScheduleCommands, SystemBoard, SystemCommands, ValveCommands } from './SystemBoard';
-import { start } from 'repl';
+
 
 export class EasyTouchBoard extends SystemBoard {
     public needsConfigChanges: boolean = false;
@@ -533,9 +533,9 @@
     protected queueItems(cat: number, items: number[] = [0]) { this.push(new TouchConfigRequest(cat, items)); }
     public queueChanges() {
         this.reset();
-<<<<<<< HEAD
         logger.info(`Requesting ${sys.controllerType} configuration`);
         this.queueItems(GetTouchConfigCategories.dateTime);
+        this.queueItems(GetTouchConfigCategories.version);
         this.queueRange(GetTouchConfigCategories.customNames, 0, sys.equipment.maxCustomNames - 1);
         this.queueRange(GetTouchConfigCategories.circuits, 1, sys.board.equipmentIds.features.end);
         this.queueRange(GetTouchConfigCategories.schedules, 1, sys.equipment.maxSchedules);
@@ -551,33 +551,8 @@
         this.queueItems(GetTouchConfigCategories.lightGroupPositions);
         this.queueItems(GetTouchConfigCategories.highSpeedCircuits);
         this.queueRange(GetTouchConfigCategories.pumpConfig, 1, sys.equipment.maxPumps);
+        this.queueItems(GetTouchConfigCategories.intellichlor);
         // todo: add chlor or other commands not asked for by screenlogic if there is no remote/indoor panel present
-=======
-        if (conn.mockPort) {
-            logger.info(`Skipping configuration request from OCP because MockPort enabled.`);
-        } else {
-            logger.info(`Requesting ${sys.controllerType} configuration`);
-            this.queueItems(GetTouchConfigCategories.dateTime);
-            this.queueItems(GetTouchConfigCategories.version);
-            this.queueRange(GetTouchConfigCategories.customNames, 0, sys.equipment.maxCustomNames - 1);
-            this.queueRange(GetTouchConfigCategories.circuits, 1, sys.board.equipmentIds.features.end);
-            this.queueRange(GetTouchConfigCategories.schedules, 1, sys.equipment.maxSchedules);
-            // moved heat/solar request items after circuits to allow bodies to be discovered
-            this.queueItems(GetTouchConfigCategories.heatTemperature);
-            this.queueItems(GetTouchConfigCategories.solarHeatPump);
-            this.queueItems(GetTouchConfigCategories.delays);
-            this.queueItems(GetTouchConfigCategories.settings);
-            this.queueItems(GetTouchConfigCategories.intellifloSpaSideRemotes);
-            this.queueItems(GetTouchConfigCategories.is4is10);
-            this.queueItems(GetTouchConfigCategories.spaSideRemote);
-            this.queueItems(GetTouchConfigCategories.valves);
-            this.queueItems(GetTouchConfigCategories.lightGroupPositions);
-            this.queueItems(GetTouchConfigCategories.highSpeedCircuits);
-            this.queueRange(GetTouchConfigCategories.pumpConfig, 1, sys.equipment.maxPumps);
-            this.queueItems(GetTouchConfigCategories.intellichlor);
-            // todo: add chlor or other commands not asked for by screenlogic if there is no remote/indoor panel present
-        }
->>>>>>> 4ed27b05
         if (this.remainingItems > 0) {
             var self = this;
             setTimeout(() => { self.processNext(); }, 50);
@@ -644,7 +619,8 @@
                 // response: true,
                 // onResponseProcessed: function () { self.processNext(out); }
             });
-<<<<<<< HEAD
+            // RKS: 12-1-22 the unfortunate part of the response: true setting is that there is mapping in the isResponse that should translate the exceptions
+            // Unfortunately somewhere along the line we quit asking for the firmware version.  RG 12-4-22 Not sure where this is lost, but it is added back.
             //out.timeout = 5000;
             // setTimeout(() => conn.queueSendMessage(out), 50);
             out.sendAsync()
@@ -658,11 +634,6 @@
                     setTimeout(() => { self.processNext(out); }, 50);
                 })
 
-=======
-            // RKS: 12-1-22 the unfortunate part of the response: true setting is that there is mapping in the isResponse that should translate the exceptions
-            // Unfortunately somewhere along the line we quit asking for the firmware version.
-            setTimeout(() => conn.queueSendMessage(out), 50);
->>>>>>> 4ed27b05
         } else {
             // Now that we are done check the configuration a final time.  If we have anything outstanding
             // it will get picked up.
@@ -2121,7 +2092,6 @@
                     }
                 }
                 isAdd = true;
-<<<<<<< HEAD
                 pump = sys.pumps.getItemById(id, true);
             }
             else {
@@ -2188,6 +2158,9 @@
             if (!isAdd && bClearPumpCircuits) data.circuits = [];
             data.name = data.name || pump.name || type.desc;
             data.portId = 0;
+            // RKS: 12-02-22 -- The EasyTouch 1 OCPs only support 1 pump and this pump must be an IntelliFlo VS.  Do some checks here to make sure we are
+            // sending the right messages to the right controller.  At this point I only know of 1 EasyTouch v1 panel and it is a 4.
+            let isVersion1 = sys.equipment.modules.getItemByIndex(0, false).type >= 128;
             // We will not be sending message for ss type pumps.
             if (type.name === 'ss') {
                 // The OCP doesn't deal with single speed pumps.  Simply add it to the config.
@@ -2217,503 +2190,214 @@
                 return Promise.resolve(pump);
             }
             else {
-                let arr = [];
                 if (send) {
-                    let outc = Outbound.create({
-                        action: 155,
-                        payload: [id, ntype],
-                        retries: 2,
-                        response: Response.create({ action: 1, payload: [155] })
-                    });
+                    let arrCircuits = [];
                     data.address = id + 95;
-                    outc.appendPayloadBytes(0, 44);
-                    if (type.val === 128) {
-                        outc.setPayloadByte(3, 2);
-                        data.model = 0;
-                    }
-                    if (typeof type.maxPrimingTime !== 'undefined' && type.maxPrimingTime > 0 && type.val >= 64) {
-                        // We need to set all of this back to data since later pump.set is called to set the data after success.
+                    if (isVersion1) {
+                        if (data.address !== 96) return Promise.reject(new InvalidEquipmentDataError(`EasyTouch Version 1 controllers only support VS pumps at the first address`, 'Pump', data));
+                        if (type.name !== 'vs') return Promise.reject(new InvalidEquipmentDataError(`EasyTouch Version 1 controllers only support VS pump types. ${type.desc} pumps are not supported`, 'Pump', data));
+                        let outc = Outbound.create({
+                            action: 150,
+                            retries: 2,
+                            response: Response.create({ action: 1, payload: [150] })
+                        });
+                        outc.appendPayloadBytes(0, 13);
                         data.primingTime = typeof data.primingTime !== 'undefined' ? isNaN(parseInt(data.primingTime, 10)) ? pump.primingTime || 0 : 0 : pump.primingTime;
                         data.primingSpeed = typeof data.primingSpeed !== 'undefined' ? parseInt(data.primingSpeed, 10) : pump.primingSpeed || type.minSpeed;
-                        outc.setPayloadByte(2, data.primingTime);
-                        outc.setPayloadByte(21, Math.floor(data.primingSpeed / 256));
-                        outc.setPayloadByte(30, data.primingSpeed % 256);
-                    }
-                    if (type.val === 1) { // Any VF pump.
-                        // We need to set all of this back to data since later pump.set is called to set the data after success.
-                        data.backgroundCircuit = typeof data.backgroundCircuit !== 'undefined' ? parseInt(data.backgroundCircuit, 10) : pump.backgroundCircuit || 6;
-                        data.filterSize = typeof data.filterSize !== 'undefined' ? parseInt(data.filterSize, 10) : pump.filterSize || 15000;
-                        data.turnovers = typeof data.turnovers !== 'undefined' ? parseInt(data.turnovers, 10) : pump.turnovers || 2;
-                        data.manualFilterGPM = typeof data.manualFilterGPM !== 'undefined' ? parseInt(data.manualFilterGPM, 10) : pump.manualFilterGPM || 30;
-                        data.primingSpeed = typeof data.primingSpeed !== 'undefined' ? parseInt(data.primingSpeed, 10) : pump.primingSpeed || 55;
-                        data.primingTime = typeof data.primingTime !== 'undefined' ? parseInt(data.primingTime, 10) : pump.primingTime || 0;
-                        data.maxSystemTime = typeof data.maxSystemTime !== 'undefined' ? parseInt(data.maxSystemTime, 10) : pump.maxSystemTime || 0;
-                        data.maxPressureIncrease = typeof data.maxPressureIncrease != 'undefined' ? parseInt(data.maxPressureIncrease, 10) : pump.maxPressureIncrease || 0;
-                        data.backwashFlow = typeof data.backwashFlow !== 'undefined' ? parseInt(data.backwashFlow, 10) : pump.backwashFlow || 60;
-                        data.backwashTime = typeof data.backwashTime !== 'undefined' ? parseInt(data.bacwashTime, 10) : pump.backwashTime || 5;
-                        data.rinseTime = typeof data.rinseTime !== 'undefined' ? parseInt(data.rinseTime, 10) : pump.rinseTime || 1;
-                        data.vacuumFlow = typeof data.vacuumFlow !== 'undefined' ? parseInt(data.vacuumFlow, 10) : pump.vacuumFlow || 50;
-                        data.vacuumTime = typeof data.vacuumTime !== 'undefined' ? parseInt(data.vacuumTime, 10) : pump.vacuumTime || 10;
-                        data.model = 0;
-                        outc.setPayloadByte(1, data.backgroundCircuit);
-                        outc.setPayloadByte(2, data.filterSize);
-                        outc.setPayloadByte(3, data.turnovers);
-                        outc.setPayloadByte(21, data.manualFilterGPM);
-                        outc.setPayloadByte(22, data.primingSpeed);
-                        outc.setPayloadByte(23, data.primingTime | data.maxSystemTime << 4, 5);
-                        outc.setPayloadByte(24, data.maxPressureIncrease);
-                        outc.setPayloadByte(25, data.backwashFlow);
-                        outc.setPayloadByte(26, data.backwashTime);
-                        outc.setPayloadByte(27, data.rinseTime);
-                        outc.setPayloadByte(28, data.vacuumFlow);
-                        outc.setPayloadByte(30, data.vacuumTime);
-                    }
-                    if (typeof type.maxCircuits !== 'undefined' && type.maxCircuits > 0 && typeof data.circuits !== 'undefined') { // This pump type supports circuits
-                        // Do some validation to make sure we don't have a condition where a circuit is declared twice.
-                        let arrCircuits = [];
-                        // Below is a very strange mess that goofs up the circuit settings.
-                        //{id:1, circuits:[{speed:1750, units:{val:0}, id:1, circuit:6}, {speed:2100, units:{val:0}, id:2, circuit:6}]}
-                        let ubyte = 0;
-                        for (let i = 1; i <= data.circuits.length && i <= type.maxCircuits; i++) {
-                            // RKS: This notion of always returning the max number of circuits was misguided.  It leaves gaps in the circuit definitions and makes the pump
-                            // layouts difficult when there are a variety of supported circuits.  For instance with SF pumps you only get 4.
-                            let c = i > data.circuits.length ? { speed: type.minSpeed || 0, flow: type.minFlow || 0, circuit: 0 } : data.circuits[i - 1];
-                            //{speed:1750, units:{val:0}, id:1, circuit:6}
-                            let speed = parseInt(c.speed, 10);
-                            let flow = parseInt(c.flow, 10);
-                            let circuit = parseInt(c.circuit, 10);
-                            if (isNaN(circuit)) return Promise.reject(new InvalidEquipmentDataError(`An invalid pump circuit was supplied for pump ${pump.name}. ${JSON.stringify(c)}`, 'Pump', data))
-                            if (isNaN(speed)) speed = type.minSpeed;
-                            if (isNaN(flow)) flow = type.minFlow;
-                            outc.setPayloadByte((i * 2) + 3, circuit, 0);
-                            let units;
-                            if (type.name === 'vf') units = sys.board.valueMaps.pumpUnits.getValue('gpm');
-                            else if (type.name === 'vs') units = sys.board.valueMaps.pumpUnits.getValue('rpm');
-                            else units = sys.board.valueMaps.pumpUnits.encode(c.units);
-                            c.units = units;
-                            if (isNaN(units)) units = sys.board.valueMaps.pumpUnits.getValue('rpm');
-                            if (typeof type.minSpeed !== 'undefined' && c.units === sys.board.valueMaps.pumpUnits.getValue('rpm')) {
-                                outc.setPayloadByte((i * 2) + 4, Math.floor(speed / 256)); // Set to rpm
-                                outc.setPayloadByte(i + 21, speed % 256);
-                                c.speed = speed;
-                                ubyte |= (1 << (i - 1));
-                            }
-                            else if (typeof type.minFlow !== 'undefined' && c.units === sys.board.valueMaps.pumpUnits.getValue('gpm')) {
-                                outc.setPayloadByte(i * 2 + 4, flow); // Set to gpm
-                                c.flow = flow;
-                            }
-                            c.id = i;
-                            c.circuit = circuit;
-                            if (arrCircuits.includes(c.circuit)) return Promise.reject(new InvalidEquipmentDataError(`Configuration for pump ${pump.name} is not correct circuit #${c.circuit} as included more than once. ${JSON.stringify(c)}`, 'Pump', data))
-                            arrCircuits.push(c.circuit);
-                        }
-                        if (type.name === 'vsf') outc.setPayloadByte(4, ubyte);
-                    }
-                    else if (typeof type.maxCircuits !== 'undefined' && type.maxCircuits > 0 && typeof data.circuits === 'undefined') { // This pump type supports circuits and the payload did not contain them.
-                        // Copy the data from the circuits array.  That way when we call pump.set to set the data back it will be persisted correctly.
-                        data.circuits = extend(true, {}, pump.circuits.get());
-                        let ubyte = 0;
-                        for (let i = 1; i <= data.circuits.length; i++) data.circuits[i].id = i;
-                        for (let i = 1; i <= pump.circuits.length && i <= type.maxCircuits; i++) {
-                            let c = pump.circuits.getItemByIndex(i - 1);
-                            let speed = c.speed;
-                            let flow = c.flow;
-                            let circuit = c.circuit;
-                            if (isNaN(speed)) speed = type.minSpeed;
-                            if (isNaN(flow)) flow = type.minFlow;
-                            outc.setPayloadByte((i * 2) + 3, circuit, 0);
-                            let units;
-                            if (type.name === 'vf') units = sys.board.valueMaps.pumpUnits.getValue('gpm');
-                            else if (type.name === 'vs') units = sys.board.valueMaps.pumpUnits.getValue('rpm');
-                            else units = c.units;
-                            if (isNaN(units)) units = sys.board.valueMaps.pumpUnits.getValue('rpm');
-                            c.units = units;
-                            if (typeof type.minSpeed !== 'undefined' && c.units === sys.board.valueMaps.pumpUnits.getValue('rpm')) {
-                                outc.setPayloadByte((i * 2) + 4, Math.floor(speed / 256)); // Set to rpm
-                                outc.setPayloadByte(i + 21, speed % 256);
-                                ubyte |= (1 << (i - 1));
-                            }
-                            else if (typeof type.minFlow !== 'undefined' && c.units === sys.board.valueMaps.pumpUnits.getValue('gpm')) {
-                                outc.setPayloadByte((i * 2) + 4, flow); // Set to gpm
+                        // If we do not have any circuits to define we should use the circuits from the existing pump.
+                        if (typeof data.circuits === 'undefined') data.circuits = pump.circuits.toArray();
+                        for (let i = 0; i < 4; i++) {
+                            let c = i < data.circuits.length ? data.circuits[i] : { id: i + 1, master: 0, speed: 0, circuit: 0, units: 0 };
+                            let byte = (i * 3) + 1;
+                            c.units = 0;
+                            c.master = 0;
+                            c.id = arrCircuits.length + 1;
+                            outc.setPayloadByte(byte, c.circuit);
+                            outc.setPayloadByte(byte + 1, Math.floor(c.speed / 256));
+                            outc.setPayloadByte(byte + 2, c.speed % 256);
+                            if (c.circuit > 0) {
+                                // Check to see if the circuit was already included.
+                                if (typeof arrCircuits.find(x => x.circuit === c.cuircuit) !== 'undefined') return Promise.reject(new InvalidEquipmentDataError(`Configuration for pump ${pump.name} is not correct circuit #${c.circuit} as included more than once. ${JSON.stringify(c)}`, 'Pump', data));
+                                arrCircuits.push(c);
                             }
                         }
-                        if (type.name === 'vsf') outc.setPayloadByte(4, ubyte);
-
+                        data.circuits = arrCircuits;
+                        return new Promise<Pump>((resolve, reject) => {
+                            outc.onComplete = (err, msg) => {
+                                if (err) reject(err);
+                                else {
+                                    pump = sys.pumps.getItemById(id, true);
+                                    pump.set(data);
+                                    let spump = state.pumps.getItemById(id, true);
+                                    spump.name = pump.name;
+                                    spump.type = pump.type;
+                                    spump.emitEquipmentChange();
+                                    resolve(pump);
+                                    const pumpConfigRequest = Outbound.create({
+                                        action: 214,
+                                        payload: [0],
+                                        retries: 2,
+                                        response: true
+                                    });
+                                    conn.queueSendMessage(pumpConfigRequest);
+                                }
+                            };
+                            conn.queueSendMessage(outc);
+                        });
                     }
-                    /*             return new Promise<Pump>((resolve, reject) => {
-                                    outc.onComplete = (err, msg) => {
-                                        if (err) reject(err);
-                                        else {
-                                            pump = sys.pumps.getItemById(id, true);
-                                            // RKS: 05-20-22 Boooh to this if the payload does not include its
-                                            // circuits we have just destroyed the pump definition.  So I added code to
-                                            // make sure that the data is complete.
-                                            pump.set(data); // Sets all the data back to the pump.
-                                            let spump = state.pumps.getItemById(id, true);
-                                            spump.name = pump.name;
-                                            spump.type = pump.type;
-                                            spump.emitEquipmentChange();
-                                            resolve(pump);
-                                            const pumpConfigRequest = Outbound.create({
-                                                action: 216,
-                                                payload: [pump.id],
-                                                retries: 2,
-                                                response: true
-                                            });
-                                            conn.queueSendMessage(pumpConfigRequest);
-                                        }
-                                    };
-                                    conn.queueSendMessage(outc);
-                                }); */
-
-
-                    await outc.sendAsync();
-                }
-                pump = sys.pumps.getItemById(id, true);
-                // RKS: 05-20-22 Boooh to this if the payload does not include its
-                // circuits we have just destroyed the pump definition.  So I added code to
-                // make sure that the data is complete.
-                pump.set(data); // Sets all the data back to the pump.
-                let spump = state.pumps.getItemById(id, true);
-                spump.name = pump.name;
-                spump.type = pump.type;
-                spump.isActive = pump.isActive = true;
-                spump.emitEquipmentChange();
-                if (send) {
-                    const pumpConfigRequest = Outbound.create({
-                        action: 216,
-                        payload: [pump.id],
-                        retries: 2,
-                        response: true
-                    });
-                    await pumpConfigRequest.sendAsync();
-                }
-                return pump;
-            }
-        }
-
+                    else {
+                        let outc = Outbound.create({
+                            action: 155,
+                            payload: [id, ntype],
+                            retries: 2,
+                            response: Response.create({ action: 1, payload: [155] })
+                        });
+                        outc.appendPayloadBytes(0, 44);
+                        if (type.val === 128) {
+                            outc.setPayloadByte(3, 2);
+                            data.model = 0;
+                        }
+                        if (typeof type.maxPrimingTime !== 'undefined' && type.maxPrimingTime > 0 && type.val >= 64) {
+                            // We need to set all of this back to data since later pump.set is called to set the data after success.
+                            data.primingTime = typeof data.primingTime !== 'undefined' ? isNaN(parseInt(data.primingTime, 10)) ? pump.primingTime || 0 : 0 : pump.primingTime;
+                            data.primingSpeed = typeof data.primingSpeed !== 'undefined' ? parseInt(data.primingSpeed, 10) : pump.primingSpeed || type.minSpeed;
+                            outc.setPayloadByte(2, data.primingTime);
+                            outc.setPayloadByte(21, Math.floor(data.primingSpeed / 256));
+                            outc.setPayloadByte(30, data.primingSpeed % 256);
+                        }
+                        if (type.val === 1) { // Any VF pump.
+                            // We need to set all of this back to data since later pump.set is called to set the data after success.
+                            data.backgroundCircuit = typeof data.backgroundCircuit !== 'undefined' ? parseInt(data.backgroundCircuit, 10) : pump.backgroundCircuit || 6;
+                            data.filterSize = typeof data.filterSize !== 'undefined' ? parseInt(data.filterSize, 10) : pump.filterSize || 15000;
+                            data.turnovers = typeof data.turnovers !== 'undefined' ? parseInt(data.turnovers, 10) : pump.turnovers || 2;
+                            data.manualFilterGPM = typeof data.manualFilterGPM !== 'undefined' ? parseInt(data.manualFilterGPM, 10) : pump.manualFilterGPM || 30;
+                            data.primingSpeed = typeof data.primingSpeed !== 'undefined' ? parseInt(data.primingSpeed, 10) : pump.primingSpeed || 55;
+                            data.primingTime = typeof data.primingTime !== 'undefined' ? parseInt(data.primingTime, 10) : pump.primingTime || 0;
+                            data.maxSystemTime = typeof data.maxSystemTime !== 'undefined' ? parseInt(data.maxSystemTime, 10) : pump.maxSystemTime || 0;
+                            data.maxPressureIncrease = typeof data.maxPressureIncrease != 'undefined' ? parseInt(data.maxPressureIncrease, 10) : pump.maxPressureIncrease || 0;
+                            data.backwashFlow = typeof data.backwashFlow !== 'undefined' ? parseInt(data.backwashFlow, 10) : pump.backwashFlow || 60;
+                            data.backwashTime = typeof data.backwashTime !== 'undefined' ? parseInt(data.bacwashTime, 10) : pump.backwashTime || 5;
+                            data.rinseTime = typeof data.rinseTime !== 'undefined' ? parseInt(data.rinseTime, 10) : pump.rinseTime || 1;
+                            data.vacuumFlow = typeof data.vacuumFlow !== 'undefined' ? parseInt(data.vacuumFlow, 10) : pump.vacuumFlow || 50;
+                            data.vacuumTime = typeof data.vacuumTime !== 'undefined' ? parseInt(data.vacuumTime, 10) : pump.vacuumTime || 10;
+                            data.model = 0;
+                            outc.setPayloadByte(1, data.backgroundCircuit);
+                            outc.setPayloadByte(2, data.filterSize);
+                            outc.setPayloadByte(3, data.turnovers);
+                            outc.setPayloadByte(21, data.manualFilterGPM);
+                            outc.setPayloadByte(22, data.primingSpeed);
+                            outc.setPayloadByte(23, data.primingTime | data.maxSystemTime << 4, 5);
+                            outc.setPayloadByte(24, data.maxPressureIncrease);
+                            outc.setPayloadByte(25, data.backwashFlow);
+                            outc.setPayloadByte(26, data.backwashTime);
+                            outc.setPayloadByte(27, data.rinseTime);
+                            outc.setPayloadByte(28, data.vacuumFlow);
+                            outc.setPayloadByte(30, data.vacuumTime);
+                        }
+                        if (typeof type.maxCircuits !== 'undefined' && type.maxCircuits > 0 && typeof data.circuits !== 'undefined') { // This pump type supports circuits
+                            // Do some validation to make sure we don't have a condition where a circuit is declared twice.
+                            let arrCircuits = [];
+                            // Below is a very strange mess that goofs up the circuit settings.
+                            //{id:1, circuits:[{speed:1750, units:{val:0}, id:1, circuit:6}, {speed:2100, units:{val:0}, id:2, circuit:6}]}
+                            let ubyte = 0;
+                            for (let i = 1; i <= data.circuits.length && i <= type.maxCircuits; i++) {
+                                // RKS: This notion of always returning the max number of circuits was misguided.  It leaves gaps in the circuit definitions and makes the pump
+                                // layouts difficult when there are a variety of supported circuits.  For instance with SF pumps you only get 4.
+                                let c = i > data.circuits.length ? { speed: type.minSpeed || 0, flow: type.minFlow || 0, circuit: 0 } : data.circuits[i - 1];
+                                //{speed:1750, units:{val:0}, id:1, circuit:6}
+                                let speed = parseInt(c.speed, 10);
+                                let flow = parseInt(c.flow, 10);
+                                let circuit = parseInt(c.circuit, 10);
+                                if (isNaN(circuit)) return Promise.reject(new InvalidEquipmentDataError(`An invalid pump circuit was supplied for pump ${pump.name}. ${JSON.stringify(c)}`, 'Pump', data))
+                                if (isNaN(speed)) speed = type.minSpeed;
+                                if (isNaN(flow)) flow = type.minFlow;
+                                outc.setPayloadByte((i * 2) + 3, circuit, 0);
+                                let units;
+                                if (type.name === 'vf') units = sys.board.valueMaps.pumpUnits.getValue('gpm');
+                                else if (type.name === 'vs') units = sys.board.valueMaps.pumpUnits.getValue('rpm');
+                                else units = sys.board.valueMaps.pumpUnits.encode(c.units);
+                                c.units = units;
+                                if (isNaN(units)) units = sys.board.valueMaps.pumpUnits.getValue('rpm');
+                                if (typeof type.minSpeed !== 'undefined' && c.units === sys.board.valueMaps.pumpUnits.getValue('rpm')) {
+                                    outc.setPayloadByte((i * 2) + 4, Math.floor(speed / 256)); // Set to rpm
+                                    outc.setPayloadByte(i + 21, speed % 256);
+                                    c.speed = speed;
+                                    ubyte |= (1 << (i - 1));
+                                }
+                                else if (typeof type.minFlow !== 'undefined' && c.units === sys.board.valueMaps.pumpUnits.getValue('gpm')) {
+                                    outc.setPayloadByte(i * 2 + 4, flow); // Set to gpm
+                                    c.flow = flow;
+                                }
+                                c.id = i;
+                                c.circuit = circuit;
+                                if (arrCircuits.includes(c.circuit)) return Promise.reject(new InvalidEquipmentDataError(`Configuration for pump ${pump.name} is not correct circuit #${c.circuit} as included more than once. ${JSON.stringify(c)}`, 'Pump', data))
+                                arrCircuits.push(c.circuit);
+                            }
+                            if (type.name === 'vsf') outc.setPayloadByte(4, ubyte);
+                        }
+                        else if (typeof type.maxCircuits !== 'undefined' && type.maxCircuits > 0 && typeof data.circuits === 'undefined') { // This pump type supports circuits and the payload did not contain them.
+                            // Copy the data from the circuits array.  That way when we call pump.set to set the data back it will be persisted correctly.
+                            data.circuits = extend(true, {}, pump.circuits.get());
+                            let ubyte = 0;
+                            for (let i = 1; i <= data.circuits.length; i++) data.circuits[i].id = i;
+                            for (let i = 1; i <= pump.circuits.length && i <= type.maxCircuits; i++) {
+                                let c = pump.circuits.getItemByIndex(i - 1);
+                                let speed = c.speed;
+                                let flow = c.flow;
+                                let circuit = c.circuit;
+                                if (isNaN(speed)) speed = type.minSpeed;
+                                if (isNaN(flow)) flow = type.minFlow;
+                                outc.setPayloadByte((i * 2) + 3, circuit, 0);
+                                let units;
+                                if (type.name === 'vf') units = sys.board.valueMaps.pumpUnits.getValue('gpm');
+                                else if (type.name === 'vs') units = sys.board.valueMaps.pumpUnits.getValue('rpm');
+                                else units = c.units;
+                                if (isNaN(units)) units = sys.board.valueMaps.pumpUnits.getValue('rpm');
+                                c.units = units;
+                                if (typeof type.minSpeed !== 'undefined' && c.units === sys.board.valueMaps.pumpUnits.getValue('rpm')) {
+                                    outc.setPayloadByte((i * 2) + 4, Math.floor(speed / 256)); // Set to rpm
+                                    outc.setPayloadByte(i + 21, speed % 256);
+                                    ubyte |= (1 << (i - 1));
+                                }
+                                else if (typeof type.minFlow !== 'undefined' && c.units === sys.board.valueMaps.pumpUnits.getValue('gpm')) {
+                                    outc.setPayloadByte((i * 2) + 4, flow); // Set to gpm
+                                }
+                            }
+                            if (type.name === 'vsf') outc.setPayloadByte(4, ubyte);
+
+                        }
+                        return new Promise<Pump>(async (resolve, reject) => {
+                            outc.onComplete = (err, msg) => {
+                                if (err) reject(err);
+                                else {
+                                    pump = sys.pumps.getItemById(id, true);
+                                    // RKS: 05-20-22 Boooh to this if the payload does not include its
+                                    // circuits we have just destroyed the pump definition.  So I added code to
+                                    // make sure that the data is complete.
+                                    pump.set(data); // Sets all the data back to the pump.
+                                    let spump = state.pumps.getItemById(id, true);
+                                    spump.name = pump.name;
+                                    spump.type = pump.type;
+                                    spump.emitEquipmentChange();
+                                    resolve(pump);
+                                    const pumpConfigRequest = Outbound.create({
+                                        action: 216,
+                                        payload: [pump.id],
+                                        retries: 2,
+                                        response: true
+                                    });
+                                    conn.queueSendMessage(pumpConfigRequest);
+                                }
+                            };
+                            await outc.sendAsync();
+                        });
+                    }
+                }
+            }
+        }
         catch (err) {
             logger.error(`Error setting pump: ${err.message}`);
             return Promise.reject(err);
-        }
-    }
-    public async deletePumpAsync(data: any): Promise<Pump> {
-        try {
-            let id = parseInt(data.id, 10);
-            if (isNaN(id)) return Promise.reject(new InvalidEquipmentIdError(`deletePumpAsync: Pump ${id} is not valid.`, 0, `pump`));
-            let pump = sys.pumps.getItemById(id, false);
-            if (pump.master === 1) return super.deletePumpAsync(data);
-            const outc = Outbound.create({
-                action: 155,
-                payload: [id, 0, 0, 0, 0, 0, 0, 0, 0, 0, 0, 0, 0, 0, 0, 0, 0, 0, 0, 0, 0, 0, 0, 0, 0, 0, 0, 0, 0, 0, 0, 0, 0, 0, 0, 0, 0, 0, 0, 0, 0, 0, 0, 0, 0, 0],
-                retries: 2,
-                response: true
-            });
-            await outc.sendAsync();
-            sys.pumps.removeItemById(id);
-            state.pumps.removeItemById(id);
-            const pumpConfigRequest = Outbound.create({
-                action: 216,
-                payload: [id],
-                retries: 2,
-                response: true
-            });
-            await pumpConfigRequest.sendAsync();;
-            return sys.pumps.getItemById(id, false);
-
-        } catch (err) {
-            logger.error(`Error deleting pump: ${err.message}`);
-            return Promise.reject(err);
-=======
-                this.setType(pump, ntype);
-                pump = sys.pumps.getItemById(id, false); // refetch pump with new value
-            }
-        }
-        // Validate all the ids since in *Touch the address is determined from the id.
-        if (!isAdd) isAdd = sys.pumps.find(elem => elem.id === id) === undefined;
-        // Now lets validate the ids related to the type.
-        if (id === 9 && type.name !== 'ds') return Promise.reject(new InvalidEquipmentDataError(`The id for a ${type.desc} pump must be 9`, 'Pump', data));
-        else if (id === 10 && type.name !== 'ss') return Promise.reject(new InvalidEquipmentDataError(`The id for a ${type.desc} pump must be 10`, 'Pump', data));
-        else if (id > sys.equipment.maxPumps) return Promise.reject(new InvalidEquipmentDataError(`The id for a ${type.desc} must be less than ${sys.equipment.maxPumps}`, 'Pump', data));
-
-        // Need to do a check here if we are clearing out the circuits; id data.circuits === []
-        // extend will keep the original array
-        let bClearPumpCircuits = typeof data.circuits !== 'undefined' && data.circuits.length === 0;
-        // RKS: 09-14-22 - This is fundamentally wrong.  This ensures that no circuit can be deleted
-        // from the pump.
-        if (!isAdd) {
-            data.address = typeof data.address !== 'undefined' ? data.address : pump.address;
-            data.backgroundCircuit = typeof data.backgroundCircuit !== 'undefined' ? data.backgroundCircuit : pump.backgroundCircuit;
-            data.backwashFlow = typeof data.backwashFlow !== 'undefined' ? data.backwashFlow : pump.backwashFlow;
-            data.backwashTime = typeof data.backwashTime !== 'undefined' ? data.backwashTime : pump.backwashTime;
-            data.body = typeof data.body !== 'undefined' ? data.body : pump.body;
-            data.filterSize = typeof data.filterSize !== 'undefined' ? data.filterSize : pump.filterSize;
-            data.flowStepSize = typeof data.flowStepSize !== 'undefined' ? data.flowStepSize : pump.flowStepSize
-            data.manualFilterGPM = typeof data.manualFilterGPM !== 'undefined' ? data.manualFilterGPM : pump.manualFilterGPM;
-            data.master = 0;
-            data.maxFlow = typeof data.maxFlow !== 'undefined' ? data.maxFlow : pump.maxFlow;
-            data.maxPressureIncrease = typeof data.maxPressureIncrease ? data.maxPressureIncrease : pump.maxPressureIncrease;
-            data.maxSpeed = typeof data.maxSpeed !== 'undefined' ? data.maxSpeed : pump.maxSpeed;
-            data.maxSystemTime = typeof data.maxSystemTime !== 'undefined' ? data.maxSystemTime : pump.maxSystemTime;
-            data.minFlow = typeof data.minFlow !== 'undefined' ? data.minFlow : pump.minFlow;
-            data.minSpeed = typeof data.minSpeed !== 'undefined' ? data.minSpeed : pump.minSpeed;
-            data.model = typeof data.model !== 'undefined' ? data.model : pump.model;
-            data.name = typeof data.name !== 'undefined' ? data.name : pump.name;
-            data.portId = typeof data.portId !== 'undefined' ? data.portId : pump.portId || 0;
-            data.primingSpeed = typeof data.primingSpeed !== 'undefined' ? data.primingSpeed : pump.primingSpeed;
-            data.primingTime = typeof data.primingTime !== 'undefined' ? data.primingTime : pump.primingTime;
-            data.rinseTime = typeof data.rinseTime !== 'undefined' ? data.rinseTime : pump.rinseTime;
-            data.speedStepSize = typeof data.speedStepSize !== 'undefined' ? data.speedStepSize : pump.speedStepSize;
-            data.turnovers = typeof data.turnovers !== 'undefined' ? data.turnovers : pump.turnovers;
-            data.vacuumFlow = typeof data.vacuumFlow !== 'undefined' ? data.vacuumFlow : pump.vacuumFlow;
-            data.vacuumTime = typeof data.vacuumTime !== 'undefined' ? data.vacuumTime : pump.vacuumTime;
-            if (typeof data.circuits !== 'undefined') {
-                let circs = extend(true, [], data.circuits);
-                data = extend(true, {}, pump.get(true), data, { id: id, type: ntype });
-                data.circuits = circs;
-            }
-            else
-                data = extend(true, {}, pump.get(true), data, { id: id, type: ntype });
-        }
-        else data = extend(false, {}, data, { id: id, type: ntype });
-        if (!isAdd && bClearPumpCircuits) data.circuits = [];
-        data.name = data.name || pump.name || type.desc;
-        data.portId = 0;
-        // RKS: 12-02-22 -- The EasyTouch 1 OCPs only support 1 pump and this pump must be an IntelliFlo VS.  Do some checks here to make sure we are
-        // sending the right messages to the right controller.  At this point I only know of 1 EasyTouch v1 panel and it is a 4.
-        let isVersion1 = sys.equipment.modules.getItemByIndex(0, false).type >= 128;
-
-        // We will not be sending message for ss type pumps.
-        if (type.name === 'ss') {
-            // The OCP doesn't deal with single speed pumps.  Simply add it to the config.
-            data.circuits = [];
-            pump.set(pump);
-            let spump = state.pumps.getItemById(id, true);
-            for (let prop in spump) {
-                if (typeof data[prop] !== 'undefined') spump[prop] = data[prop];
-            }
-            data.model = typeof data.model === 'undefined' ? sys.board.valueMaps.pumpSSModels.encode(data.model) : pump.model || 0;
-            spump.emitEquipmentChange();
-            return Promise.resolve(pump);
-        }
-        else if (type.name === 'ds') {
-            // We are going to set all the high speed circuits.
-            // RSG: TODO I don't know what the message is to set the high speed circuits.  The following should
-            // be moved into the onComplete for the outbound message to set high speed circuits.
-            data.model = typeof data.model === 'undefined' ? sys.board.valueMaps.pumpDSModels.encode(data.model) : pump.model || 0;
-            for (let prop in pump) {
-                if (typeof data[prop] !== 'undefined') pump[prop] = data[prop];
-            }
-            let spump = state.pumps.getItemById(id, true);
-            for (let prop in spump) {
-                if (typeof data[prop] !== 'undefined') spump[prop] = data[prop];
-            }
-            spump.emitEquipmentChange();
-            return Promise.resolve(pump);
-        }
-        else {
-            let arrCircuits = [];
-            data.address = id + 95;
-            if (isVersion1) {
-                if (data.address !== 96) return Promise.reject(new InvalidEquipmentDataError(`EasyTouch Version 1 controllers only support VS pumps at the first address`, 'Pump', data));
-                if (type.name !== 'vs') return Promise.reject(new InvalidEquipmentDataError(`EasyTouch Version 1 controllers only support VS pump types. ${type.desc} pumps are not supported`, 'Pump', data));
-                let outc = Outbound.create({
-                    action: 150,
-                    retries: 2,
-                    response: Response.create({ action: 1, payload: [150] })
-                });
-                outc.appendPayloadBytes(0, 13);
-                data.primingTime = typeof data.primingTime !== 'undefined' ? isNaN(parseInt(data.primingTime, 10)) ? pump.primingTime || 0 : 0 : pump.primingTime;
-                data.primingSpeed = typeof data.primingSpeed !== 'undefined' ? parseInt(data.primingSpeed, 10) : pump.primingSpeed || type.minSpeed;
-                // If we do not have any circuits to define we should use the circuits from the existing pump.
-                if (typeof data.circuits === 'undefined') data.circuits = pump.circuits.toArray();
-                for (let i = 0; i < 4; i++) {
-                    let c = i < data.circuits.length ? data.circuits[i] : {id: i + 1, master: 0, speed: 0, circuit: 0, units: 0 };
-                    let byte = (i * 3) + 1;
-                    c.units = 0;
-                    c.master = 0;
-                    c.id = arrCircuits.length + 1;
-                    outc.setPayloadByte(byte, c.circuit);
-                    outc.setPayloadByte(byte + 1, Math.floor(c.speed / 256));
-                    outc.setPayloadByte(byte + 2, c.speed % 256);
-                    if (c.circuit > 0) {
-                        // Check to see if the circuit was already included.
-                        if (typeof arrCircuits.find(x => x.circuit === c.cuircuit) !== 'undefined') return Promise.reject(new InvalidEquipmentDataError(`Configuration for pump ${pump.name} is not correct circuit #${c.circuit} as included more than once. ${JSON.stringify(c)}`, 'Pump', data));
-                        arrCircuits.push(c);
-                    }
-                }
-                data.circuits = arrCircuits;
-                return new Promise<Pump>((resolve, reject) => {
-                    outc.onComplete = (err, msg) => {
-                        if (err) reject(err);
-                        else {
-                            pump = sys.pumps.getItemById(id, true);
-                            pump.set(data);
-                            let spump = state.pumps.getItemById(id, true);
-                            spump.name = pump.name;
-                            spump.type = pump.type;
-                            spump.emitEquipmentChange();
-                            resolve(pump);
-                            const pumpConfigRequest = Outbound.create({
-                                action: 214,
-                                payload: [0],
-                                retries: 2,
-                                response: true
-                            });
-                            conn.queueSendMessage(pumpConfigRequest);
-                        }
-                    };
-                    conn.queueSendMessage(outc);
-                });
-            }
-            else {
-                let outc = Outbound.create({
-                    action: 155,
-                    payload: [id, ntype],
-                    retries: 2,
-                    response: Response.create({ action: 1, payload: [155] })
-                });
-                outc.appendPayloadBytes(0, 44);
-                if (type.val === 128) {
-                    outc.setPayloadByte(3, 2);
-                    data.model = 0;
-                }
-                if (typeof type.maxPrimingTime !== 'undefined' && type.maxPrimingTime > 0 && type.val >= 64) {
-                    // We need to set all of this back to data since later pump.set is called to set the data after success.
-                    data.primingTime = typeof data.primingTime !== 'undefined' ? isNaN(parseInt(data.primingTime, 10)) ? pump.primingTime || 0 : 0 : pump.primingTime;
-                    data.primingSpeed = typeof data.primingSpeed !== 'undefined' ? parseInt(data.primingSpeed, 10) : pump.primingSpeed || type.minSpeed;
-                    outc.setPayloadByte(2, data.primingTime);
-                    outc.setPayloadByte(21, Math.floor(data.primingSpeed / 256));
-                    outc.setPayloadByte(30, data.primingSpeed % 256);
-                }
-                if (type.val === 1) { // Any VF pump.
-                    // We need to set all of this back to data since later pump.set is called to set the data after success.
-                    data.backgroundCircuit = typeof data.backgroundCircuit !== 'undefined' ? parseInt(data.backgroundCircuit, 10) : pump.backgroundCircuit || 6;
-                    data.filterSize = typeof data.filterSize !== 'undefined' ? parseInt(data.filterSize, 10) : pump.filterSize || 15000;
-                    data.turnovers = typeof data.turnovers !== 'undefined' ? parseInt(data.turnovers, 10) : pump.turnovers || 2;
-                    data.manualFilterGPM = typeof data.manualFilterGPM !== 'undefined' ? parseInt(data.manualFilterGPM, 10) : pump.manualFilterGPM || 30;
-                    data.primingSpeed = typeof data.primingSpeed !== 'undefined' ? parseInt(data.primingSpeed, 10) : pump.primingSpeed || 55;
-                    data.primingTime = typeof data.primingTime !== 'undefined' ? parseInt(data.primingTime, 10) : pump.primingTime || 0;
-                    data.maxSystemTime = typeof data.maxSystemTime !== 'undefined' ? parseInt(data.maxSystemTime, 10) : pump.maxSystemTime || 0;
-                    data.maxPressureIncrease = typeof data.maxPressureIncrease != 'undefined' ? parseInt(data.maxPressureIncrease, 10) : pump.maxPressureIncrease || 0;
-                    data.backwashFlow = typeof data.backwashFlow !== 'undefined' ? parseInt(data.backwashFlow, 10) : pump.backwashFlow || 60;
-                    data.backwashTime = typeof data.backwashTime !== 'undefined' ? parseInt(data.bacwashTime, 10) : pump.backwashTime || 5;
-                    data.rinseTime = typeof data.rinseTime !== 'undefined' ? parseInt(data.rinseTime, 10) : pump.rinseTime || 1;
-                    data.vacuumFlow = typeof data.vacuumFlow !== 'undefined' ? parseInt(data.vacuumFlow, 10) : pump.vacuumFlow || 50;
-                    data.vacuumTime = typeof data.vacuumTime !== 'undefined' ? parseInt(data.vacuumTime, 10) : pump.vacuumTime || 10;
-                    data.model = 0;
-                    outc.setPayloadByte(1, data.backgroundCircuit);
-                    outc.setPayloadByte(2, data.filterSize);
-                    outc.setPayloadByte(3, data.turnovers);
-                    outc.setPayloadByte(21, data.manualFilterGPM);
-                    outc.setPayloadByte(22, data.primingSpeed);
-                    outc.setPayloadByte(23, data.primingTime | data.maxSystemTime << 4, 5);
-                    outc.setPayloadByte(24, data.maxPressureIncrease);
-                    outc.setPayloadByte(25, data.backwashFlow);
-                    outc.setPayloadByte(26, data.backwashTime);
-                    outc.setPayloadByte(27, data.rinseTime);
-                    outc.setPayloadByte(28, data.vacuumFlow);
-                    outc.setPayloadByte(30, data.vacuumTime);
-                }
-                if (typeof type.maxCircuits !== 'undefined' && type.maxCircuits > 0 && typeof data.circuits !== 'undefined') { // This pump type supports circuits
-
-                    // Do some validation to make sure we don't have a condition where a circuit is declared twice.
-                    let arrCircuits = [];
-                    // Below is a very strange mess that goofs up the circuit settings.
-                    //{id:1, circuits:[{speed:1750, units:{val:0}, id:1, circuit:6}, {speed:2100, units:{val:0}, id:2, circuit:6}]}
-                    let ubyte = 0;
-                    for (let i = 1; i <= data.circuits.length && i <= type.maxCircuits; i++) {
-                        // RKS: This notion of always returning the max number of circuits was misguided.  It leaves gaps in the circuit definitions and makes the pump
-                        // layouts difficult when there are a variety of supported circuits.  For instance with SF pumps you only get 4.
-                        let c = i > data.circuits.length ? { speed: type.minSpeed || 0, flow: type.minFlow || 0, circuit: 0 } : data.circuits[i - 1];
-                        //{speed:1750, units:{val:0}, id:1, circuit:6}
-                        let speed = parseInt(c.speed, 10);
-                        let flow = parseInt(c.flow, 10);
-                        let circuit = parseInt(c.circuit, 10);
-                        if (isNaN(circuit)) return Promise.reject(new InvalidEquipmentDataError(`An invalid pump circuit was supplied for pump ${pump.name}. ${JSON.stringify(c)}`, 'Pump', data))
-                        if (isNaN(speed)) speed = type.minSpeed;
-                        if (isNaN(flow)) flow = type.minFlow;
-                        outc.setPayloadByte((i * 2) + 3, circuit, 0);
-                        let units;
-                        if (type.name === 'vf') units = sys.board.valueMaps.pumpUnits.getValue('gpm');
-                        else if (type.name === 'vs') units = sys.board.valueMaps.pumpUnits.getValue('rpm');
-                        else units = sys.board.valueMaps.pumpUnits.encode(c.units);
-                        c.units = units;
-                        if (isNaN(units)) units = sys.board.valueMaps.pumpUnits.getValue('rpm');
-                        if (typeof type.minSpeed !== 'undefined' && c.units === sys.board.valueMaps.pumpUnits.getValue('rpm')) {
-                            outc.setPayloadByte((i * 2) + 4, Math.floor(speed / 256)); // Set to rpm
-                            outc.setPayloadByte(i + 21, speed % 256);
-                            c.speed = speed;
-                            ubyte |= (1 << (i - 1));
-                        }
-                        else if (typeof type.minFlow !== 'undefined' && c.units === sys.board.valueMaps.pumpUnits.getValue('gpm')) {
-                            outc.setPayloadByte(i * 2 + 4, flow); // Set to gpm
-                            c.flow = flow;
-                        }
-                        c.id = i;
-                        c.circuit = circuit;
-                        if (arrCircuits.includes(c.circuit)) return Promise.reject(new InvalidEquipmentDataError(`Configuration for pump ${pump.name} is not correct circuit #${c.circuit} as included more than once. ${JSON.stringify(c)}`, 'Pump', data))
-                        arrCircuits.push(c.circuit);
-                    }
-                    if (type.name === 'vsf') outc.setPayloadByte(4, ubyte);
-                }
-                else if (typeof type.maxCircuits !== 'undefined' && type.maxCircuits > 0 && typeof data.circuits === 'undefined') { // This pump type supports circuits and the payload did not contain them.
-                    // Copy the data from the circuits array.  That way when we call pump.set to set the data back it will be persisted correctly.
-                    data.circuits = extend(true, {}, pump.circuits.get());
-                    let ubyte = 0;
-                    for (let i = 1; i <= data.circuits.length; i++) data.circuits[i].id = i;
-                    for (let i = 1; i <= pump.circuits.length && i <= type.maxCircuits; i++) {
-                        let c = pump.circuits.getItemByIndex(i - 1);
-                        let speed = c.speed;
-                        let flow = c.flow;
-                        let circuit = c.circuit;
-                        if (isNaN(speed)) speed = type.minSpeed;
-                        if (isNaN(flow)) flow = type.minFlow;
-                        outc.setPayloadByte((i * 2) + 3, circuit, 0);
-                        let units;
-                        if (type.name === 'vf') units = sys.board.valueMaps.pumpUnits.getValue('gpm');
-                        else if (type.name === 'vs') units = sys.board.valueMaps.pumpUnits.getValue('rpm');
-                        else units = c.units;
-                        if (isNaN(units)) units = sys.board.valueMaps.pumpUnits.getValue('rpm');
-                        c.units = units;
-                        if (typeof type.minSpeed !== 'undefined' && c.units === sys.board.valueMaps.pumpUnits.getValue('rpm')) {
-                            outc.setPayloadByte((i * 2) + 4, Math.floor(speed / 256)); // Set to rpm
-                            outc.setPayloadByte(i + 21, speed % 256);
-                            ubyte |= (1 << (i - 1));
-                        }
-                        else if (typeof type.minFlow !== 'undefined' && c.units === sys.board.valueMaps.pumpUnits.getValue('gpm')) {
-                            outc.setPayloadByte((i * 2) + 4, flow); // Set to gpm
-                        }
-                    }
-                    if (type.name === 'vsf') outc.setPayloadByte(4, ubyte);
-
-                }
-                return new Promise<Pump>((resolve, reject) => {
-                    outc.onComplete = (err, msg) => {
-                        if (err) reject(err);
-                        else {
-                            pump = sys.pumps.getItemById(id, true);
-                            // RKS: 05-20-22 Boooh to this if the payload does not include its
-                            // circuits we have just destroyed the pump definition.  So I added code to
-                            // make sure that the data is complete.
-                            pump.set(data); // Sets all the data back to the pump.
-                            let spump = state.pumps.getItemById(id, true);
-                            spump.name = pump.name;
-                            spump.type = pump.type;
-                            spump.emitEquipmentChange();
-                            resolve(pump);
-                            const pumpConfigRequest = Outbound.create({
-                                action: 216,
-                                payload: [pump.id],
-                                retries: 2,
-                                response: true
-                            });
-                            conn.queueSendMessage(pumpConfigRequest);
-                        }
-                    };
-                    conn.queueSendMessage(outc);
-                });
-            }
         }
     }
     //private createPumpConfigMessages(pump: Pump): Outbound[] {
@@ -2796,65 +2480,35 @@
     //    spump.type = pump.type;
     //    spump.status = 0;
     //}
-    public async deletePumpAsync(data: any):Promise<Pump>{
+    public async deletePumpAsync(data: any): Promise<Pump> {
         let id = parseInt(data.id, 10);
         if (isNaN(id)) return Promise.reject(new InvalidEquipmentIdError(`deletePumpAsync: Pump ${id} is not valid.`, 0, `pump`));
         let pump = sys.pumps.getItemById(id, false);
         if (pump.master === 1) return super.deletePumpAsync(data);
-        let isVersion1 = sys.equipment.modules.getItemByIndex(0, false).type >= 128;
-        if (isVersion1) {
-            const outc = Outbound.create({
-                action: 150,
-                retries: 2,
-                response: true
-            });
-            outc.appendPayloadBytes(0, 13);
-            return new Promise<Pump>((resolve, reject) => {
-                outc.onComplete = (err, msg) => {
-                    if (err) reject(err);
-                    else {
-                        sys.pumps.removeItemById(id);
-                        state.pumps.removeItemById(id);
-                        resolve(sys.pumps.getItemById(id, false));
-                        const pumpConfigRequest = Outbound.create({
-                            action: 214,
-                            payload: [0],
-                            retries: 2,
-                            response: true
-                        });
-                        conn.queueSendMessage(pumpConfigRequest);
-                    }
-                };
-                conn.queueSendMessage(outc);
-            });
-        }
-        else {
-            const outc = Outbound.create({
-                action: 155,
-                payload: [id, 0, 0, 0, 0, 0, 0, 0, 0, 0, 0, 0, 0, 0, 0, 0, 0, 0, 0, 0, 0, 0, 0, 0, 0, 0, 0, 0, 0, 0, 0, 0, 0, 0, 0, 0, 0, 0, 0, 0, 0, 0, 0, 0, 0, 0],
-                retries: 2,
-                response: true
-            });
-            return new Promise<Pump>((resolve, reject) => {
-                outc.onComplete = (err, msg) => {
-                    if (err) reject(err);
-                    else {
-                        sys.pumps.removeItemById(id);
-                        state.pumps.removeItemById(id);
-                        resolve(sys.pumps.getItemById(id, false));
-                        const pumpConfigRequest = Outbound.create({
-                            action: 216,
-                            payload: [id],
-                            retries: 2,
-                            response: true
-                        });
-                        conn.queueSendMessage(pumpConfigRequest);
-                    }
-                };
-                conn.queueSendMessage(outc);
-            });
->>>>>>> 4ed27b05
-        }
+        const outc = Outbound.create({
+            action: 155,
+            payload: [id, 0, 0, 0, 0, 0, 0, 0, 0, 0, 0, 0, 0, 0, 0, 0, 0, 0, 0, 0, 0, 0, 0, 0, 0, 0, 0, 0, 0, 0, 0, 0, 0, 0, 0, 0, 0, 0, 0, 0, 0, 0, 0, 0, 0, 0],
+            retries: 2,
+            response: true
+        });
+        return new Promise<Pump>(async (resolve, reject) => {
+            outc.onComplete = (err, msg) => {
+                if (err) reject(err);
+                else {
+                    sys.pumps.removeItemById(id);
+                    state.pumps.removeItemById(id);
+                    resolve(sys.pumps.getItemById(id, false));
+                    const pumpConfigRequest = Outbound.create({
+                        action: 216,
+                        payload: [id],
+                        retries: 2,
+                        response: true
+                    });
+                    conn.queueSendMessage(pumpConfigRequest);
+                }
+            };
+            await outc.sendAsync();
+        });
     }
 }
 class TouchHeaterCommands extends HeaterCommands {
